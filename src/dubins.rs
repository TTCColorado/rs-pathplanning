use geo::{Coordinate, LineString};
use std::f64::{consts::PI, INFINITY};

#[derive(Clone)]
pub enum Mode {
    L,
    S,
    R,
}

type ModeSlice = Option<&'static [Mode; 3]>;
type PlannerResult = (Option<f64>, Option<f64>, Option<f64>, ModeSlice);

fn fmodr(x: f64, y: f64) -> f64 {
    x - y * (x / y).floor()
}

pub fn mod2pi(theta: f64) -> f64 {
    fmodr(theta, 2.0 * PI)
}

pub fn pi_2_pi(angle: f64) -> f64 {
    (angle + PI) % (2.0 * PI) - PI
}

const LSL_MODE: ModeSlice = Some(&[Mode::L, Mode::S, Mode::L]);
pub fn lsl(alpha: f64, beta: f64, d: f64) -> PlannerResult {
    let sa = alpha.sin();
    let sb = beta.sin();
    let ca = alpha.cos();
    let cb = beta.cos();
    let c_ab = (alpha - beta).cos();

    let tmp0 = d + sa - sb;

    let p_squared = 2.0 + (d * d) - (2.0 * c_ab) + (2.0 * d * (sa - sb));

    if p_squared < 0.0 {
        return (None, None, None, LSL_MODE);
    }

    let tmp1 = (cb - ca).atan2(tmp0);
    let t = mod2pi(-alpha + tmp1);
    let p = p_squared.sqrt();
    let q = mod2pi(beta - tmp1);

    (Some(t), Some(p), Some(q), LSL_MODE)
}

const RSR_MODE: ModeSlice = Some(&[Mode::R, Mode::S, Mode::R]);
pub fn rsr(alpha: f64, beta: f64, d: f64) -> PlannerResult {
    let sa = alpha.sin();
    let sb = beta.sin();
    let ca = alpha.cos();
    let cb = beta.cos();
    let c_ab = (alpha - beta).cos();

    let tmp0 = d - sa + sb;
<<<<<<< HEAD
    let mode = vec![Mode::R, Mode::S, Mode::R];
=======
>>>>>>> abf31ab4
    let p_squared = 2.0 + (d * d) - (2.0 * c_ab) + (2.0 * d * (sb - sa));

    if p_squared < 0.0 {
        return (None, None, None, RSR_MODE);
    }

    let tmp1 = (ca - cb).atan2(tmp0);
    let t = mod2pi(alpha - tmp1);
    let p = p_squared.sqrt();
    let q = mod2pi(-beta + tmp1);

    (Some(t), Some(p), Some(q), RSR_MODE)
}

const LSR_MODE: ModeSlice = Some(&[Mode::L, Mode::S, Mode::R]);
pub fn lsr(alpha: f64, beta: f64, d: f64) -> PlannerResult {
    let sa = alpha.sin();
    let sb = beta.sin();
    let ca = alpha.cos();
    let cb = beta.cos();
    let c_ab = (alpha - beta).cos();

<<<<<<< HEAD
    let mode = vec![Mode::L, Mode::S, Mode::R];
=======
>>>>>>> abf31ab4
    let p_squared = -2.0 + (d * d) + (2.0 * c_ab) + (2.0 * d * (sa + sb));
    if p_squared < 0.0 {
        return (None, None, None, LSR_MODE);
    }

    let p = p_squared.sqrt();
    let tmp = (-ca - cb).atan2(d + sa + sb) - (-2.0_f64).atan2(p);
    let t = mod2pi(-alpha + tmp);
    let q = mod2pi(-mod2pi(beta) + tmp);

    (Some(t), Some(p), Some(q), LSR_MODE)
}

const RSL_MODE: ModeSlice = Some(&[Mode::R, Mode::S, Mode::L]);
pub fn rsl(alpha: f64, beta: f64, d: f64) -> PlannerResult {
    let sa = alpha.sin();
    let sb = beta.sin();
    let ca = alpha.cos();
    let cb = beta.cos();
    let c_ab = (alpha - beta).cos();

<<<<<<< HEAD
    let mode = vec![Mode::R, Mode::S, Mode::L];
    let p_squared = (d * d) - 2.0 + (2.0 * c_ab) - (2.0 * d * (sa + sb));
=======
    let p_squared = -2.0 + (d * d) + (2.0 * c_ab) - (2.0 * d * (sa + sb));
>>>>>>> abf31ab4
    if p_squared < 0.0 {
        return (None, None, None, RSL_MODE);
    }

    let p = p_squared.sqrt();
    let tmp = (ca + cb).atan2(d - sa - sb) - 2.0_f64.atan2(p);
    let t = mod2pi(alpha - tmp);
    let q = mod2pi(beta - tmp);

    (Some(t), Some(p), Some(q), RSL_MODE)
}

const RLR_MODE: ModeSlice = Some(&[Mode::R, Mode::L, Mode::R]);
pub fn rlr(alpha: f64, beta: f64, d: f64) -> PlannerResult {
    let sa = alpha.sin();
    let sb = beta.sin();
    let ca = alpha.cos();
    let cb = beta.cos();
    let c_ab = (alpha - beta).cos();

    let tmp_rlr = (6.0 - d * d + 2.0 * c_ab + 2.0 * d * (sa - sb)) / 8.0;
    if tmp_rlr.abs() > 1.0 {
        return (None, None, None, RLR_MODE);
    }

    let p = mod2pi(2.0 * PI - tmp_rlr.acos());
    let t = mod2pi(alpha - (ca - cb).atan2(d - sa + sb) + mod2pi(p / 2.0));
    let q = mod2pi(alpha - beta - t + mod2pi(p));

    (Some(t), Some(p), Some(q), RLR_MODE)
}

const LRL_MODE: ModeSlice = Some(&[Mode::L, Mode::R, Mode::L]);
pub fn lrl(alpha: f64, beta: f64, d: f64) -> PlannerResult {
    let sa = alpha.sin();
    let sb = beta.sin();
    let ca = alpha.cos();
    let cb = beta.cos();
    let c_ab = (alpha - beta).cos();

    let tmp_lrl = (6.0 - d * d + 2.0 * c_ab + 2.0 * d * (-sa + sb)) / 8.0;
    if tmp_lrl.abs() > 1.0 {
        return (None, None, None, LRL_MODE);
    }

    let p = mod2pi(2.0 * PI - tmp_lrl.acos());
    let t = mod2pi(-alpha - (ca - cb).atan2(d + sa - sb) + p / 2.0);
    let q = mod2pi(mod2pi(beta) - alpha - t + mod2pi(p));

    (Some(t), Some(p), Some(q), LRL_MODE)
}

pub fn generate_course(
    length: &[f64],
    mode: &[Mode],
    c: f64,
    d_angle: f64,
    px: &mut Vec<f64>,
    py: &mut Vec<f64>,
    pyaw: &mut Vec<f64>,
) {
    // let mut px = vec![0.0_f64];
    // let mut py = vec![0.0_f64];
    // let mut pyaw = vec![0.0_f64];

    for (m, l) in mode.iter().zip(length.iter()) {
        let mut pd = 0.0;

        let mut d = d_angle;

        if let Mode::S = m {
            d = 1.0 * c;
        }

        while pd < (l - d).abs() {
            px.push(px[px.len() - 1] + d / c * pyaw[pyaw.len() - 1].cos());
            py.push(py[py.len() - 1] + d / c * pyaw[pyaw.len() - 1].sin());

            match m {
                Mode::L => pyaw.push(pyaw[pyaw.len() - 1] + d),
                Mode::S => pyaw.push(pyaw[pyaw.len() - 1]),
                Mode::R => pyaw.push(pyaw[pyaw.len() - 1] - d),
            }
            pd += d;
        }

        d = l - pd;

        px.push(px[px.len() - 1] + d / c * pyaw[pyaw.len() - 1].cos());
        py.push(py[py.len() - 1] + d / c * pyaw[pyaw.len() - 1].sin());

        match m {
            Mode::L => pyaw.push(pyaw[pyaw.len() - 1] + d),
            Mode::S => pyaw.push(pyaw[pyaw.len() - 1]),
            Mode::R => pyaw.push(pyaw[pyaw.len() - 1] - d),
        }
        // pd += d; // unused?
    }
}

const ALL_PLANNERS: &[fn(f64, f64, f64) -> PlannerResult] = &[lsl, rsr, lsr, rsl, rlr, lrl];
struct Planners {
    i: usize,
    alpha: f64,
    beta: f64,
    d: f64,
}

impl Iterator for Planners {
    type Item = PlannerResult;

    fn next(&mut self) -> Option<PlannerResult> {
        if self.i < ALL_PLANNERS.len() {
            let result = ALL_PLANNERS[self.i](self.alpha, self.beta, self.d);
            self.i += 1;
            Some(result)
        } else {
            None
        }
    }
}
type DubinsPath = (Vec<f64>, Vec<f64>, Vec<f64>, ModeSlice, f64);
type DubinsPathResult = Option<DubinsPath>;

pub struct DubinsConfig {
    pub sx: f64,
    pub sy: f64,
    pub syaw: f64,
    pub ex: f64,
    pub ey: f64,
    pub eyaw: f64,
    pub c: f64,
}

pub fn dubins_path_planning_from_origin(
    ex: f64,
    ey: f64,
    eyaw: f64,
    c: f64,
    d_angle: f64,
) -> DubinsPathResult {
    let dx = ex;
    let dy = ey;
    let hypot = dx.hypot(dy);
    let d = hypot * c;

    let theta = mod2pi(dy.atan2(dx));
    let alpha = mod2pi(-theta);
    let beta = mod2pi(eyaw - theta);

    let planners = Planners {
        i: 0,
        alpha,
        beta,
        d,
    };

    let mut bcost = INFINITY;
    let (mut bt, mut bp, mut bq, mut bmode) = (None, None, None, None) as PlannerResult;

    for (t, p, q, mode) in planners {
        if let (Some(ot), Some(op), Some(oq)) = (t, p, q) {
            let cost = ot.abs() + op.abs() + oq.abs();

            if bcost > cost {
                bt = Some(ot);
                bp = Some(op);
                bq = Some(oq);
                bmode = mode;

                bcost = cost;
            }
        }
    }

    match (bt, bp, bq, bmode) {
        (Some(bt), Some(bp), Some(bq), Some(bmode)) => {
            let (mut px, mut py, mut pyaw) = (vec![0.0_f64], vec![0.0_f64], vec![0.0_f64]);
            generate_course(
                &[bt, bp, bq],
                bmode,
                c,
                d_angle,
                &mut px,
                &mut py,
                &mut pyaw,
            );
            Some((px, py, pyaw, Some(bmode), bcost))
        }
        _ => None,
    }
}

const D_ANGLE: f64 = PI / 72.0; // 2.5 angular degrees
pub fn dubins_path_planning(conf: &DubinsConfig) -> DubinsPathResult {
    let sx = conf.sx;
    let sy = conf.sy;
    let ex = conf.ex - conf.sx;
    let ey = conf.ey - conf.sy;
    let syaw = conf.syaw;
    let eyaw = conf.eyaw;
    let c = conf.c;

    let lex = syaw.cos() * ex + syaw.sin() * ey;
    let ley = -(syaw.sin()) * ex + syaw.cos() * ey;
    let leyaw = eyaw - syaw;

    match dubins_path_planning_from_origin(lex, ley, leyaw, c, D_ANGLE) {
        Some((lpx, lpy, lpyaw, mode, clen)) => {
            let px: Vec<f64> = lpx
                .iter()
                .zip(lpy.iter())
                .map(|(x, y)| (-syaw).cos() * x + (-syaw).sin() * y + sx)
                .collect();
            let py: Vec<f64> = lpx
                .iter()
                .zip(lpy.iter())
                .map(|(x, y)| -(-syaw).sin() * x + (-syaw).cos() * y + sy)
                .collect();
            let pyaw: Vec<f64> = lpyaw.iter().map(|iyaw| pi_2_pi(iyaw + syaw)).collect();

            Some((px, py, pyaw, mode, clen))
        }
        None => None,
    }
}

pub fn dubins_path_linestring(conf: &DubinsConfig) -> Option<LineString<f64>> {
    match dubins_path_planning(conf) {
        Some((px, py, _, _, _)) => Some(
            px.into_iter()
                .zip(py.into_iter())
                .map(|(x, y)| Coordinate { x, y })
                .collect(),
        ),
        None => None,
    }
}<|MERGE_RESOLUTION|>--- conflicted
+++ resolved
@@ -56,10 +56,6 @@
     let c_ab = (alpha - beta).cos();
 
     let tmp0 = d - sa + sb;
-<<<<<<< HEAD
-    let mode = vec![Mode::R, Mode::S, Mode::R];
-=======
->>>>>>> abf31ab4
     let p_squared = 2.0 + (d * d) - (2.0 * c_ab) + (2.0 * d * (sb - sa));
 
     if p_squared < 0.0 {
@@ -82,10 +78,6 @@
     let cb = beta.cos();
     let c_ab = (alpha - beta).cos();
 
-<<<<<<< HEAD
-    let mode = vec![Mode::L, Mode::S, Mode::R];
-=======
->>>>>>> abf31ab4
     let p_squared = -2.0 + (d * d) + (2.0 * c_ab) + (2.0 * d * (sa + sb));
     if p_squared < 0.0 {
         return (None, None, None, LSR_MODE);
@@ -107,12 +99,7 @@
     let cb = beta.cos();
     let c_ab = (alpha - beta).cos();
 
-<<<<<<< HEAD
-    let mode = vec![Mode::R, Mode::S, Mode::L];
-    let p_squared = (d * d) - 2.0 + (2.0 * c_ab) - (2.0 * d * (sa + sb));
-=======
     let p_squared = -2.0 + (d * d) + (2.0 * c_ab) - (2.0 * d * (sa + sb));
->>>>>>> abf31ab4
     if p_squared < 0.0 {
         return (None, None, None, RSL_MODE);
     }
