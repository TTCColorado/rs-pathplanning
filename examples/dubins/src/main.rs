--- conflicted
+++ resolved
@@ -19,16 +19,6 @@
 
     let curvature = 1.0;
 
-<<<<<<< HEAD
-    let axes = fg.axes2d();
-    axes.points(&[start_x, end_x], &[start_x, end_y], &[Color("blue")]);
-
-    println!("Start planner");
-    match dubins_path_planning(
-        start_x, start_y, start_yaw, end_x, end_y, end_yaw, curvature,
-    ) {
-        Some((px, py, _pyaw, _mode, _clen)) => {
-=======
     axes.points(vec![start_x], vec![start_y], &[Color("blue")])
         .points(vec![end_x], vec![end_y], &[Color("blue")]);
 
@@ -63,22 +53,9 @@
     match dubins_path_linestring(&conf2) {
         Some(line) => {
             let (px, py): (Vec<f64>, Vec<f64>) = line.points_iter().map(|p| p.x_y()).unzip();
->>>>>>> abf31ab4
             axes.lines(&px, &py, &[Color("red")]);
         }
         None => println!("Could not generate path"),
     }
-<<<<<<< HEAD
-    match dubins_path_planning(
-        end_x, end_y, end_yaw, start_x, start_y, start_yaw, curvature,
-    ) {
-        Some((px, py, _pyaw, _mode, _clen)) => {
-            axes.lines(&px, &py, &[Color("red")]);
-        }
-        None => println!("Could not generate path"),
-    }
-
-=======
->>>>>>> abf31ab4
     fg.show().expect("Plotter should plot");
 }